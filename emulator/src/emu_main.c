//==============================================================================
// Includes
//==============================================================================

#include <unistd.h>
#ifdef __linux__
    #include <signal.h>
    #include <execinfo.h>
#endif
#include <time.h>

#include <esp_system.h>
#include <esp_timer.h>
#include <errno.h>
#include <string.h>
#include <stdio.h>

#ifdef ENABLE_GCOV
    #include <gcov.h>
#endif

#include "hdw-tft.h"
#include "hdw-tft_emu.h"
#include "hdw-led.h"
#include "hdw-led_emu.h"
#include "hdw-bzr.h"
#include "hdw-btn.h"
#include "hdw-btn_emu.h"
#include "hdw-accel_emu.h"
#include "swadge2024.h"
#include "macros.h"
#include "trigonometry.h"

#include "hdw-esp-now.h"
#include "mainMenu.h"

// Make it so we don't need to include any other C files in our build.
#define CNFG_IMPLEMENTATION
#define CNFGOGL
#include "rawdraw_sf.h"

// Useful if you're trying to find the code for a key/button
// #define DEBUG_INPUTS

#include "emu_args.h"
#include "emu_ext.h"
#include "emu_main.h"

//==============================================================================
// Defines
//==============================================================================

#define BG_COLOR   0x191919FF // This color isn't parjt of the palette
#define DIV_WIDTH  1
#define DIV_HEIGHT 1
#define DIV_COLOR  0x808080FF

//==============================================================================
// Variables
//==============================================================================

static bool isRunning = true;

//==============================================================================
// Function Prototypes
//==============================================================================

#ifdef __linux__
void init_crashSignals(void);
void signalHandler_crash(int signum, siginfo_t* si, void* vcontext);
#endif

static void drawBitmapPixel(uint32_t* bitmapDisplay, int w, int h, int x, int y, uint32_t col);
static void plotRoundedCorners(uint32_t* bitmapDisplay, int w, int h, int r, uint32_t col);

//==============================================================================
// Functions
//==============================================================================

/**
 * @brief Quits the emulator
 *
 */
void emulatorQuit(void)
{
    isRunning = false;
}

/**
 * @brief Parse and handle command line arguments
 *
 * @param argc The number of command line arguments
 * @param argv An array of null-terminated string arguments
 */
void handleArgs(int argc, char** argv)
{
    // Parse the arguments and check for errors
    if (!emuParseArgs(argc, argv))
    {
        // Error parsing, set isRunning to false
        isRunning = false;
    }
}

/**
 * @brief Main function to run the emulator
 *
 * @param argc The number of command line arguments
 * @param argv An array of null-terminated string arguments
 * @return 0 if the emulator exited normally, nonzero if there was an error
 */
int main(int argc, char** argv)
{
#ifdef __linux__
    init_crashSignals();
#endif

    handleArgs(argc, argv);

    if (!isRunning)
    {
        // For one reason or another, we're done after parsing args, so quit now
        return 0;
    }

    // Call any init callbacks we may have and pass them the parsed command-line arguments
    // We also determine which extensions are enabled here, which is important for laying out the window properly
    initExtensions(&emulatorArgs);

    if (!isRunning)
    {
        // One of the extension must have quit due to an error.
        return 0;
    }

    // First initialize rawdraw
    // Screen-specific configurations
    // Save window dimensions from the last loop
    if (emulatorArgs.fullscreen)
    {
        CNFGSetupFullscreen("Swadge 2024 Simulator", 0);
    }
    else
    {
        // Get all the pane info to see how much space we need aside from the simulated TFT screen
        emuPaneMinimum_t paneMins[4] = {0};
        calculatePaneMinimums(paneMins);
        int32_t sidePanesW      = paneMins[PANE_LEFT].min + paneMins[PANE_RIGHT].min;
        int32_t topBottomPanesH = paneMins[PANE_TOP].min + paneMins[PANE_BOTTOM].min;
        int32_t winW            = (TFT_WIDTH)*2 + sidePanesW;
        int32_t winH            = (TFT_HEIGHT)*2 + topBottomPanesH;

        if (emulatorArgs.headless)
        {
            // If the window dimensions are negative, the window will still exist but not be displayed.
            // TODO does this work on all platforms?
            winW = -winW;
            winH = -winH;
        }

        // Add the screen size to the minimum pane sizes to get our window size
<<<<<<< HEAD
        CNFGSetup("Swadge 2024 Simulator", (TFT_WIDTH) * 2 + sidePanesW, (TFT_HEIGHT) * 2 + topBottomPanesH);
=======
        CNFGSetup("Swadge 2024 Simulator", winW, winH);
>>>>>>> da129e3d
    }

    // We won't call the pre-frame callback for the very first frame
    // This is because everything isn't initialized and there would have to be emu-specific code to do so
    // post-initialization So, this is fine, we get one frame of peace before the emulator can start messing with stuff.

    // This is a hack to make sure ESPNOW is always initialized on the emulator.
    // The real swadge initializes wifi on boot only if the mode requires it,
    // but the emulator doesn't actually reboot, so instead we just change the mode of the
    // main menu mode to force ESPNOW to always initialize when the emulator starts
    mainMenuMode.wifiMode = ESP_NOW;

    // This is the 'main' that gets called when the ESP boots. It does not return
    app_main();
}

/**
 * @brief This is called from app_main() once each loop. This is effectively the emulator's main loop which handles key
 * inputs, drawing to the screen (both TFT and LEDs), and checking timers.
 */
void taskYIELD(void)
{
    // Count total frames, just for callback reasons
    static uint64_t frameNum = 0;
    doExtPostFrameCb(frameNum);

    // Calculate time between calls
    static int64_t tLastCallUs = 0;
    int64_t tElapsedUs         = 0;
    if (0 == tLastCallUs)
    {
        tLastCallUs = esp_timer_get_time();
    }
    else
    {
        // Track the elapsed time between loop calls
        int64_t tNowUs = esp_timer_get_time();
        tElapsedUs     = tNowUs - tLastCallUs;
        tLastCallUs    = tNowUs;
    }

    // These are persistent!
    static short lastWindow_w = 0;
    static short lastWindow_h = 0;

    // Below: Support for pausing and unpausing the emulator
    // Keep track of whether we've called the pre-frame callbacks yet
    // bool preFrameCalled = false;
    // do {

    // Always handle inputs
    if (!CNFGHandleInput())
    {
        isRunning = false;
    }

    // If not running anymore, don't handle graphics
    // Must be checked after handling input, before graphics
    if (!isRunning)
    {
        deinitSystem();
        CNFGTearDown();

#ifdef ENABLE_GCOV
        __gcov_dump();
#endif

        exit(0);
        return;
    }

    // Check things here which are called by interrupts or timers on the Swadge
    check_esp_timer(tElapsedUs);

    // Grey Background
    CNFGBGColor = BG_COLOR;
    CNFGClearFrame();

    // Get the current window dimensions
    short window_w, window_h;
    CNFGGetDimensions(&window_w, &window_h);
    static emuPane_t screenPane;

    // If the dimensions changed
    if ((lastWindow_h != window_h) || (lastWindow_w != window_w))
    {
        uint8_t screenMult;
        // Recalculate the window layout and get the settings for the screen
        layoutPanes(window_w, window_h, TFT_WIDTH, TFT_HEIGHT, &screenPane, &screenMult);

        // Set the multiplier
        setDisplayBitmapMultiplier(screenMult);

        // Save for the next loop
        lastWindow_w = window_w;
        lastWindow_h = window_h;
    }

    // Draw dividing lines, if they're on-screen
    CNFGColor(DIV_COLOR);

    emuPaneMinimum_t paneMins[4];
    calculatePaneMinimums(paneMins);

    // Draw Left Divider
    if (paneMins[PANE_LEFT].count > 0)
    {
        CNFGTackSegment(screenPane.paneX - 1, 0, screenPane.paneX - 1, window_h);
    }

    // Draw Right Divider
    if (paneMins[PANE_RIGHT].count > 0)
    {
        CNFGTackSegment(screenPane.paneX + screenPane.paneW, 0, screenPane.paneX + screenPane.paneW, window_h);
    }

    // Draw Top Divider
    if (paneMins[PANE_TOP].count > 0)
    {
        CNFGTackSegment(screenPane.paneX, screenPane.paneY - 1, screenPane.paneX + screenPane.paneW,
                        screenPane.paneY - 1);
    }

    // Draw Bottom Divider
    if (paneMins[PANE_BOTTOM].count > 0)
    {
        CNFGTackSegment(screenPane.paneX, screenPane.paneY + screenPane.paneH, screenPane.paneX + screenPane.paneW,
                        screenPane.paneY + screenPane.paneH);
    }

    // Get the display memory
    uint16_t bitmapWidth, bitmapHeight;
    uint32_t* bitmapDisplay = getDisplayBitmap(&bitmapWidth, &bitmapHeight);

    if ((0 != bitmapWidth) && (0 != bitmapHeight) && (NULL != bitmapDisplay))
    {
#if defined(CONFIG_GC9307_240x280)
        plotRoundedCorners(bitmapDisplay, bitmapWidth, bitmapHeight, (bitmapWidth / TFT_WIDTH) * 40, BG_COLOR);
#endif
        // Update the display, centered
        CNFGBlitImage(bitmapDisplay, screenPane.paneX, screenPane.paneY, bitmapWidth, bitmapHeight);
    }

    // After the screen has been fully rendered, call all the render callbacks to render anything else
    doExtRenderCb(window_w, window_h);

    // Display the image and wait for time to display next frame.
    CNFGSwapBuffers();

    // Sleep for one ms
    static struct timespec tRemaining = {0};
    const struct timespec tSleep      = {
             .tv_sec  = 0 + tRemaining.tv_sec,
             .tv_nsec = 1000000 + tRemaining.tv_nsec,
    };
    nanosleep(&tSleep, &tRemaining);

    doExtPreFrameCb(++frameNum);

    // Below: Support for pausing and unpausing the emulator
    // Note:  Remove the above doExtPreFrameCb()... if uncommenting the below
    //     // Don't call the pre-frame callbacks until the emulator is unpaused.
    //     // And also, only call it once per frame
    //     // This means that the pre-frame callback gets called once (assuming the post-frame
    //     // callback didn't already pause) and then, if one of them pauses, they don't get called
    //     // again until after
    //     // be able to handle input as normal, which is good since that's the only way we'd
    //     if (!preFrameCalled && !emuTimerIsPaused())
    //     {
    //         preFrameCalled = true;
    //
    //         // Call the pre-frame callbacks just before we return to the swadge main loop
    //         // When fnPreFrameCb is first called, the system is always initialized
    //         // and this is the optimal time to inject button presses, pause, etc.
    //         doExtPreFrameCb(++frameNum);
    //     }
    //
    //     // Set the elapsed micros to 0 so ESP timer tasks don't get called repeatedly if we pause
    //     // (if we just updated the time normally instead, this would be 0 anyway since time is paused, but this
    //     shortcuts that) tElapsedUs = 0;
    //
    //     // Make sure we stop if no longer running, but otherwise run until the emulator is unpaused
    //     // and the pre-frame callbacks have all been called
    // } while (isRunning && (!preFrameCalled || emuTimerIsPaused()));
}

/**
 * @brief Helper function to draw to a bitmap display
 *
 * @param bitmapDisplay The display to draw to
 * @param w The width of the display
 * @param h The height of the display
 * @param x The X coordinate to draw a pixel at
 * @param y The Y coordinate to draw a pixel at
 * @param col The color to draw the pixel
 */
static void drawBitmapPixel(uint32_t* bitmapDisplay, int w, int h, int x, int y, uint32_t col)
{
    if ((y * w) + x < (w * h))
    {
        bitmapDisplay[(y * w) + x] = col;
    }
}

/**
 * @brief Helper functions to draw rounded corners to the display
 *
 * @param bitmapDisplay The display to round the corners on
 * @param w The width of the display
 * @param h The height of the display
 * @param r The radius of the rounded corners
 * @param col The color to draw the rounded corners
 */
static void plotRoundedCorners(uint32_t* bitmapDisplay, int w, int h, int r, uint32_t col)
{
    int or = r;
    int x = -r, y = 0, err = 2 - 2 * r; /* bottom left to top right */
    do
    {
        for (int xLine = 0; xLine <= (or +x); xLine++)
        {
            drawBitmapPixel(bitmapDisplay, w, h, xLine, h - (or -y) - 1, col);         /* I.   Quadrant -x -y */
            drawBitmapPixel(bitmapDisplay, w, h, w - xLine - 1, h - (or -y) - 1, col); /* II.  Quadrant +x -y */
            drawBitmapPixel(bitmapDisplay, w, h, xLine, (or -y), col);                 /* III. Quadrant -x -y */
            drawBitmapPixel(bitmapDisplay, w, h, w - xLine - 1, (or -y), col);         /* IV.  Quadrant +x -y */
        }

        r = err;
        if (r <= y)
        {
            err += ++y * 2 + 1; /* e_xy+e_y < 0 */
        }
        if (r > x || err > y) /* e_xy+e_x > 0 or no 2nd y-step */
        {
            err += ++x * 2 + 1; /* -> x-step now */
        }
    } while (x < 0);
}

/**
 * This function must be provided for rawdraw. Key events are received here
 *
 * @param keycode The key code, a lowercase ascii char
 * @param bDown true if the key was pressed, false if it was released
 */
void HandleKey(int keycode, int bDown)
{
#ifdef DEBUG_INPUTS
    if (' ' <= keycode && keycode <= '~')
    {
        printf("HandleKey(keycode='%c', bDown=%s\n", keycode, bDown ? "true" : "false");
    }
    else
    {
        printf("HandleKey(keycode=%d, bDown=%s\n", keycode, bDown ? "true" : "false");
    }
#endif

    keycode = doExtKeyCb(keycode, bDown);
    if (keycode < 0)
    {
        return;
    }

    // Assuming no callbacks canceled the key event earlier, handle it normally
    emulatorHandleKeys(keycode, bDown);

    // Keep track of when shift is held so we can exit on SHIFT + BACKSPACE
    // I would do CTRL+W, but rawdraw doesn't have a define for ctrl...
    static bool shiftDown = false;
    if (keycode == CNFG_KEY_SHIFT)
    {
        shiftDown = bDown;
    }

    // When in fullscreen, exit with Escape
    // And any time with Shift + Backspace
    if ((keycode == CNFG_KEY_ESCAPE && emulatorArgs.fullscreen) || (keycode == CNFG_KEY_BACKSPACE && shiftDown))
    {
        isRunning = false;
        return;
    }
}

/**
 * @brief Handle mouse click events from rawdraw
 *
 * @param x The x coordinate of the mouse event
 * @param y The y coordinate of the mouse event
 * @param button The mouse button that was pressed or released
 * @param bDown true if the button was pressed, false if it was released
 */
void HandleButton(int x, int y, int button, int bDown)
{
#ifdef DEBUG_INPUTS
    printf("HandleButton(x=%d, y=%d, button=%x, bDown=%s\n", x, y, button, bDown ? "true" : "false");
#endif

    doExtMouseButtonCb(x, y, button, bDown);
}

/**
 * @brief Handle mouse motion events from rawdraw
 *
 * @param x The x coordinate of the mouse event
 * @param y The y coordinate of the mouse event
 * @param mask A mask of mouse buttons that are currently held down
 */
void HandleMotion(int x, int y, int mask)
{
#ifdef DEBUG_INPUTS
    printf("HandleMotion(x=%d, y=%d, mask=%x\n", x, y, mask);
#endif

    doExtMouseMoveCb(x, y, mask);
}

/**
 * @brief Free memory on exit
 */
void HandleDestroy(void)
{
    isRunning = false;
    WARN_UNIMPLEMENTED();
}

#ifdef __linux__

/**
 * @brief Initialize a crash handler, only for Linux
 */
void init_crashSignals(void)
{
    const int sigs[] = {SIGSEGV, SIGBUS, SIGILL, SIGSYS, SIGABRT, SIGFPE, SIGIOT, SIGTRAP};
    for (int i = 0; i < sizeof(sigs) / sizeof(sigs[0]); i++)
    {
        struct sigaction action;
        memset(&action, 0, sizeof(struct sigaction));
        action.sa_flags     = SA_SIGINFO;
        action.sa_sigaction = signalHandler_crash;
        sigaction(sigs[i], &action, NULL);
    }
}

/**
 * @brief Print a backtrace when a crash is caught, only for Linux
 *
 * @param signum
 * @param si
 * @param vcontext
 */
void signalHandler_crash(int signum, siginfo_t* si, void* vcontext)
{
    char msg[128] = {'\0'};
    ssize_t result;

    char fname[64] = {0};
    sprintf(fname, "crash-%ld.txt", time(NULL));
    int dumpFileDescriptor
        = open(fname, O_RDWR | O_CREAT | O_TRUNC, S_IRUSR | S_IWUSR | S_IRGRP | S_IWGRP | S_IROTH | S_IWOTH);

    if (-1 != dumpFileDescriptor)
    {
        snprintf(msg, sizeof(msg), "Signal %d received!\nsigno: %d, errno %d\n, code %d\n", signum, si->si_signo,
                 si->si_errno, si->si_code);
        result = write(dumpFileDescriptor, msg, strnlen(msg, sizeof(msg)));
        (void)result;

        memset(msg, 0, sizeof(msg));
        for (int i = 0; i < __SI_PAD_SIZE; i++)
        {
            char tmp[8];
            snprintf(tmp, sizeof(tmp), "%02X", si->_sifields._pad[i]);
            tmp[sizeof(tmp) - 1] = '\0';
            strncat(msg, tmp, sizeof(msg) - strlen(msg) - 1);
        }
        strncat(msg, "\n", sizeof(msg) - strlen(msg) - 1);
        result = write(dumpFileDescriptor, msg, strnlen(msg, sizeof(msg)));
        (void)result;

        // Print backtrace
        void* array[128];
        size_t size = backtrace(array, (sizeof(array) / sizeof(array[0])));
        backtrace_symbols_fd(array, size, dumpFileDescriptor);
        close(dumpFileDescriptor);
    }

    // Exit
    _exit(1);
}
#endif<|MERGE_RESOLUTION|>--- conflicted
+++ resolved
@@ -159,11 +159,7 @@
         }
 
         // Add the screen size to the minimum pane sizes to get our window size
-<<<<<<< HEAD
-        CNFGSetup("Swadge 2024 Simulator", (TFT_WIDTH) * 2 + sidePanesW, (TFT_HEIGHT) * 2 + topBottomPanesH);
-=======
         CNFGSetup("Swadge 2024 Simulator", winW, winH);
->>>>>>> da129e3d
     }
 
     // We won't call the pre-frame callback for the very first frame
