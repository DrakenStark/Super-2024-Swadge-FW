/**
 * @file pushy.c
 * @author Brycey92
 * @brief A port of Socks' Pushy Kawaii 2
 * @link https://cults3d.com/en/3d-model/game/pushy-kawaii-v2
 * @date 2023-09-07
 */

//==============================================================================
// Includes
//==============================================================================

#include <inttypes.h>
#include <stdio.h>
#include <string.h>

#include "color_utils.h"
#include "esp_random.h"
#include "esp_timer.h"
#include "hdw-led.h"
#include "hdw-nvs.h"

#include "pushy.h"

//==============================================================================
// Defines
//==============================================================================

// clang-format off

#define LOGFIRE              false
#define LOGPUSHY             false
#define VIDEO                false
#define GENERATE_COLOR_WHEEL false

#ifdef VIDEO
#define PUSHY_BPM             80
#define PUSHY_HOLD_BEATS      0.5
#define PUSHY_HOLD_US         ((int64_t)(PUSHY_HOLD_BEATS     / (PUSHY_BPM / 60.0) * 1000 * 1000))

#define PUSHY_69_AT_BEATS     8
#define PUSHY_420_AT_BEATS    16
#define PUSHY_6969_AT_BEATS   24
#define PUSHY_42069_AT_BEATS  32
#define PUSHY_69420_AT_BEATS  36

#define PUSHY_BEAT_DROP_AT_US ((int64_t)((15 + 35776 / 44100.0) * 1000 * 1000))
#define PUSHY_69_AT_US        ((int64_t)(PUSHY_69_AT_BEATS    / (PUSHY_BPM / 60.0) * 1000 * 1000 + PUSHY_BEAT_DROP_AT_US))
#define PUSHY_420_AT_US       ((int64_t)(PUSHY_420_AT_BEATS   / (PUSHY_BPM / 60.0) * 1000 * 1000 + PUSHY_BEAT_DROP_AT_US))
#define PUSHY_6969_AT_US      ((int64_t)(PUSHY_6969_AT_BEATS  / (PUSHY_BPM / 60.0) * 1000 * 1000 + PUSHY_BEAT_DROP_AT_US))
#define PUSHY_42069_AT_US     ((int64_t)(PUSHY_42069_AT_BEATS / (PUSHY_BPM / 60.0) * 1000 * 1000 + PUSHY_BEAT_DROP_AT_US))
#define PUSHY_69420_AT_US     ((int64_t)(PUSHY_69420_AT_BEATS / (PUSHY_BPM / 60.0) * 1000 * 1000 + PUSHY_BEAT_DROP_AT_US))
#endif

#define NUM_DIGITS        8
#define NUM_PUSHY_COLORS 11 // 0-9 and "off"

#define IDLE_SECONDS_UNTIL_SAVE   3
#define SAVE_AT_MOD             100

#define SHUFFLE_AT_MOD 1000

// reserve a color for white, one for "off"/grey, and evenly spread the remaining colors across the rainbow
#define HUE_STEP         (255 / (NUM_PUSHY_COLORS - 2))
// reserve a color for "off"/grey, and evenly spread the remaining colors across the rainbow
#define RAINBOW_HUE_STEP (255 / (NUM_PUSHY_COLORS - 1))
#define SATURATION        255
#define BRIGHTNESS        255
// clang-format on

#define EFFECT_MAX 200

#define FIRE_TIMER_MS 100
#define FIREWINDOWS   100

//==============================================================================
// Enums
//==============================================================================

//==============================================================================
// Structs
//==============================================================================

typedef struct
{
    // clang-format off
    font_t sevenSegment;                     ///< The font used in the game

    char eights[NUM_DIGITS + 1];             ///< A string of '8's to draw behind the score as "unlit" seven-segment displays
    uint16_t eightsWidth;                    ///< The width of the string of '8's, in pixels

    uint32_t counter;                        ///< The score for the game
    uint32_t lastSaveCounter;                ///< The last score that was saved

    uint32_t allFireCounts[FIREWINDOWS];
    uint32_t fireCounter;
    uint32_t fireWindowCount;
    int64_t fireWindowStartUs;
    int64_t buttonPushedUs;                  ///< Microseconds since the last button push
    uint16_t btnState;                       ///< The button state

    int64_t rainbowTimer;                    ///< 0 if no digits should be rainbow, or EFFECT_MAX if any digits should
    int64_t weedTimer;                       ///< 0 if no digits should be weed colored, or EFFECT_MAX if any digits should
    bool rainbowDigits[NUM_DIGITS];          ///< A bitmap of digits that should be rainbow, from most significant digit at [0] to least significant digit at [NUM_DIGITS]
    bool weedDigits[NUM_DIGITS];             ///< A bitmap of digits that should be weed colored, from most significant digit at [0] to least significant digit at [NUM_DIGITS]
    float weedHue;                           ///< The hue to display on digits that are weed colored
#if VIDEO
    int64_t lockoutUs;
    bool reachedRainbow;
    bool reachedWeed;
    bool reachedDoubleRainbow;               ///< All the way
    int64_t audioTrackUs;
#endif

    paletteColor_t colors[NUM_PUSHY_COLORS]; ///< Colors for each digit 0-9
    uint8_t rainbowHues[NUM_PUSHY_COLORS];   ///< Hues to display on digits that are rainbow

    led_t boxleds[CONFIG_NUM_LEDS];
    // clang-format on
} pushy_t;

//==============================================================================
// Function Prototypes
//==============================================================================

static void pushyMainLoop(int64_t elapsedUs);
static void pushyEnterMode(void);
static void pushyExitMode(void);
static void pushyBackgroundDrawCallback(int16_t x, int16_t y, int16_t w, int16_t h, int16_t up, int16_t upNum);

static void saveMemory(void);
static void shuffleColors(void);
static void readButton(void);
static void displayCounter(char const* counterStr);
static void checkSubStr(char const* counterStr, char const* const subStr, bool digitBitmap[NUM_DIGITS], int64_t* timer);
static void checkRainbow(char const* counterStr);
static void checkWeed(char const* counterStr);
static void updateEffects(char const* counterStr);
static uint32_t getFireCount(void);
static void displayFire(void);
static void updateFire(void);
void showDigit(uint8_t number, uint8_t colorIndex, uint8_t digitIndexFromLeastSignificant);

//==============================================================================
// Strings
//==============================================================================

/* Design Pattern!
 * These strings are all declared 'const' because they do not change, so that they are placed in ROM, not RAM.
 * Lengths are not explicitly given so the compiler can figure it out.
 */

static const char pushyName[]       = "Pushy Kawaii Go";
static const char pushyCounterKey[] = "pk_counter";
static const char rainbowStr[]      = "69";
static const char weedStr[]         = "420";

//==============================================================================
// Variables
//==============================================================================

/// The Swadge mode for Pushy
swadgeMode_t pushyMode = {
    .modeName                 = pushyName,
    .wifiMode                 = NO_WIFI,
    .overrideUsb              = false,
    .usesAccelerometer        = false,
    .usesThermometer          = false,
    .overrideSelectBtn        = false,
    .fnEnterMode              = pushyEnterMode,
    .fnExitMode               = pushyExitMode,
    .fnMainLoop               = pushyMainLoop,
    .fnAudioCallback          = NULL,
    .fnBackgroundDrawCallback = pushyBackgroundDrawCallback,
    .fnEspNowRecvCb           = NULL,
    .fnEspNowSendCb           = NULL,
    .fnAdvancedUSB            = NULL,
};

/// All state information for the Pushy mode. This whole struct is calloc()'d and free()'d so that Pushy is only
/// using memory while it is being played
pushy_t* pushy = NULL;

//==============================================================================
// Functions
//==============================================================================

/**
 * @brief Enter Pushy mode, allocate required memory, and initialize required variables
 *
 */
static void pushyEnterMode(void)
{
    // Allocate and clear all memory for this mode. All the variables are contained in a single struct for convenience.
    // calloc() is used instead of malloc() because calloc() also initializes the allocated memory to zeros.
    pushy = calloc(1, sizeof(pushy_t));

    // Load a font
    loadFont("seven_segment.font", &pushy->sevenSegment, false);

    // Initialize string for "unlit" seven-segment displays
    memset(pushy->eights, '8', NUM_DIGITS);
    pushy->eights[NUM_DIGITS] = 0;
    pushy->eightsWidth        = textWidth(&pushy->sevenSegment, pushy->eights);

    // Load score from NVS
    readNvs32(pushyCounterKey, (int32_t*)&pushy->counter);

    // Initialize fire variables
    pushy->fireWindowStartUs = esp_timer_get_time();

    // Initialize weed and rainbow effect variables
    pushy->rainbowTimer = EFFECT_MAX;
    pushy->weedTimer    = EFFECT_MAX;

#if VIDEO
    pushy->audioTrackUs = PUSHY_BEAT_DROP_AT_US;
#endif

#if GENERATE_COLOR_WHEEL
    for (int i = 0; i < 255; i++)
    {
        printf("%" PRIu8 "\n", (uint8_t) paletteHsvToHex(i, 255, 255));
    }
#endif

    // Initialize default color values
    // clang-format off
    pushy->colors[0]  = paletteHsvToHex(           0,          0, BRIGHTNESS); // white
    pushy->colors[1]  = paletteHsvToHex(HUE_STEP * 0, SATURATION, BRIGHTNESS); // red
    pushy->colors[2]  = paletteHsvToHex(HUE_STEP * 1, SATURATION, BRIGHTNESS); // orange
    pushy->colors[3]  = paletteHsvToHex(HUE_STEP * 2, SATURATION, BRIGHTNESS); // yellow
    pushy->colors[4]  = paletteHsvToHex(HUE_STEP * 3, SATURATION, BRIGHTNESS); // lime green
    pushy->colors[5]  = paletteHsvToHex(HUE_STEP * 4, SATURATION, BRIGHTNESS); // green
    pushy->colors[6]  = paletteHsvToHex(HUE_STEP * 5, SATURATION, BRIGHTNESS); // aqua-ish
    pushy->colors[7]  = c025; //paletteHsvToHex(HUE_STEP * 6, SATURATION, BRIGHTNESS); // blue
    pushy->colors[8]  = paletteHsvToHex(HUE_STEP * 7, SATURATION, BRIGHTNESS); // purpley
    pushy->colors[9]  = paletteHsvToHex(HUE_STEP * 8, SATURATION, BRIGHTNESS); // pinkish
    pushy->colors[10] = paletteHsvToHex(0, 0, 55);                             // grey

    pushy->rainbowHues[0]  = RAINBOW_HUE_STEP *  0;
    pushy->rainbowHues[1]  = RAINBOW_HUE_STEP *  1;
    pushy->rainbowHues[2]  = RAINBOW_HUE_STEP *  2;
    pushy->rainbowHues[3]  = RAINBOW_HUE_STEP *  3;
    pushy->rainbowHues[4]  = RAINBOW_HUE_STEP *  4;
    pushy->rainbowHues[5]  = RAINBOW_HUE_STEP *  5;
    pushy->rainbowHues[6]  = RAINBOW_HUE_STEP *  6;
    pushy->rainbowHues[7]  = RAINBOW_HUE_STEP *  7;
    pushy->rainbowHues[8]  = RAINBOW_HUE_STEP *  8;
    pushy->rainbowHues[9]  = RAINBOW_HUE_STEP *  9;
    pushy->rainbowHues[10] = RAINBOW_HUE_STEP * 10; // never actually used, as this is redirected to pushy->colors[10]
    // clang-format on

    shuffleColors();
}

/**
 * This function is called when the mode is exited. It deinitializes variables and frees all memory.
 */
static void pushyExitMode(void)
{
    // Save score to NVS
    if (pushy->lastSaveCounter != pushy->counter)
    {
#if !VIDEO
        writeNvs32(pushyCounterKey, (int32_t)pushy->counter);
#endif
    }

    // Free the font
    freeFont(&pushy->sevenSegment);

    // Free everything else
    free(pushy);
}

/**
 * @brief This function is called periodically and frequently. It will either draw the menu or play the game, depending
 * on which screen is currently being displayed
 *
 * @param elapsedUs The time that has elapsed since the last call to this function, in microseconds. First call is nonzero
 */
static void pushyMainLoop(int64_t elapsedUs)
{
    pushy->buttonPushedUs += elapsedUs;
#if VIDEO
    pushy->audioTrackUs += elapsedUs;

    uint32_t oldCounter = pushy->counter;

    if (pushy->audioTrackUs < (PUSHY_BEAT_DROP_AT_US + PUSHY_HOLD_US))
    {
        pushy->counter = 0;
    }
    else if (pushy->audioTrackUs < PUSHY_69_AT_US)
    {
        pushy->counter = (0 + (69 - 0) * (pushy->audioTrackUs - (PUSHY_BEAT_DROP_AT_US + PUSHY_HOLD_US)) / (double)(PUSHY_69_AT_US - (PUSHY_BEAT_DROP_AT_US + PUSHY_HOLD_US)));
    }
    else if (pushy->audioTrackUs < (PUSHY_69_AT_US + PUSHY_HOLD_US))
    {
        pushy->counter = 69;
    }
    else if (pushy->audioTrackUs < PUSHY_420_AT_US)
    {
        pushy->counter = (69 + (420 - 69) * (pushy->audioTrackUs - (PUSHY_69_AT_US + PUSHY_HOLD_US)) / (double)(PUSHY_420_AT_US - (PUSHY_69_AT_US + PUSHY_HOLD_US)));
    }
    else if (pushy->audioTrackUs < (PUSHY_420_AT_US + PUSHY_HOLD_US))
    {
        pushy->counter = 420;
    }
    else if (pushy->audioTrackUs < PUSHY_6969_AT_US)
    {
        pushy->counter = (420 + (6969 - 420) * ((pushy->audioTrackUs - (PUSHY_420_AT_US + PUSHY_HOLD_US)) / (double)(PUSHY_6969_AT_US - (PUSHY_420_AT_US + PUSHY_HOLD_US))));
    }
    else if (pushy->audioTrackUs < (PUSHY_6969_AT_US + PUSHY_HOLD_US))
    {
        pushy->counter = 6969;
    }
    else if (pushy->audioTrackUs < PUSHY_42069_AT_US)
    {
        pushy->counter = (6969 + (42069 - 6969) * ((pushy->audioTrackUs - (PUSHY_6969_AT_US + PUSHY_HOLD_US)) / (double)(PUSHY_42069_AT_US - (PUSHY_6969_AT_US + PUSHY_HOLD_US))));
    }
    else if (pushy->audioTrackUs < (PUSHY_42069_AT_US + PUSHY_HOLD_US))
    {
        pushy->counter = 42069;
    }
    else if (pushy->audioTrackUs < PUSHY_69420_AT_US)
    {
        pushy->counter = (42069 + (69420 - 42069) * ((pushy->audioTrackUs - (PUSHY_42069_AT_US + PUSHY_HOLD_US)) / (double)(PUSHY_69420_AT_US - (PUSHY_42069_AT_US + PUSHY_HOLD_US))));
    }
    else if (pushy->audioTrackUs < (PUSHY_69420_AT_US + PUSHY_HOLD_US))
    {
        pushy->counter = 69420;
    }
    else
    {
        // Do nothing, continue holding 69420
    }

    pushy->fireCounter += pushy->counter - oldCounter;
    pushy->buttonPushedUs = 0;
    if ((uint32_t) (oldCounter / SHUFFLE_AT_MOD) < (uint32_t) (pushy->counter / SHUFFLE_AT_MOD))
    {
        shuffleColors();
    }

    // if (pushy->lockoutUs == 0)
    // {
#endif
        readButton();
#if VIDEO
    // }
    // else
    // {
    //     pushy->lockoutUs = MAX(pushy->lockoutUs - elapsedUs, 0);
    // }

    // if (!pushy->reachedRainbow && pushy->counter >= 69)
    // {
    //     pushy->lockoutUs = 1 * 1000 * 1000;
    //     pushy->reachedRainbow = true;
    //     pushy->counter = 69;
    // }
    // else if (!pushy->reachedWeed && pushy->counter >= 420)
    // {
    //     pushy->lockoutUs = 5 * 1000 * 1000;
    //     pushy->reachedWeed = true;
    //     pushy->counter = 420;
    // }
    // else if (!pushy->reachedDoubleRainbow && pushy->counter >= 6969)
    // {
    //     pushy->lockoutUs = 5 * 1000 * 1000;
    //     pushy->reachedDoubleRainbow = true;
    //     pushy->counter = 6969;
    // }
#endif

    // If score has changed, save if last input was longer ago than our threshold or if score is a multiple of 100
    if (pushy->lastSaveCounter != pushy->counter && pushy->buttonPushedUs > IDLE_SECONDS_UNTIL_SAVE * 1000 * 1000)
    {
        saveMemory();
    }

    // Draw "unlit" seven-segment displays
    drawText(&pushy->sevenSegment, pushy->colors[NUM_PUSHY_COLORS - 1], pushy->eights,
             (TFT_WIDTH - pushy->eightsWidth) / 2, (TFT_HEIGHT - pushy->sevenSegment.height) / 2);

    // Draw "lit" segments
    char counterStr[NUM_DIGITS + 1];
    snprintf(counterStr, NUM_DIGITS + 1, "%*" PRIu32, NUM_DIGITS, pushy->counter);

    updateEffects(counterStr);
    updateFire();

    displayCounter(counterStr);
    displayFire();

    setLeds(pushy->boxleds, CONFIG_NUM_LEDS);
}

/**
 * This function is called when the display driver wishes to update a
 * section of the display.
 *
 * @param disp The display to draw to
 * @param x the x coordinate that should be updated
 * @param y the x coordinate that should be updated
 * @param w the width of the rectangle to be updated
 * @param h the height of the rectangle to be updated
 * @param up update number
 * @param numUp update number denominator
 */
static void pushyBackgroundDrawCallback(int16_t x, int16_t y, int16_t w, int16_t h, int16_t up, int16_t upNum)
{
    // Use TURBO drawing mode to draw individual pixels fast
    SETUP_FOR_TURBO();

    // Draw a grid
    for (int16_t yp = y; yp < y + h; yp++)
    {
        for (int16_t xp = x; xp < x + w; xp++)
        {
            TURBO_SET_PIXEL(xp, yp, c000);
        }
    }
}

// Save score to NVS
static void saveMemory(void)
{
#if !VIDEO
    writeNvs32(pushyCounterKey, (int32_t)pushy->counter);
#endif
    pushy->lastSaveCounter = pushy->counter;
}

static void shuffleColors(void)
{
#if !VIDEO
    for (uint8_t i = 0; i < NUM_PUSHY_COLORS - 1; i++)
    {
        uint8_t n = esp_random() % (NUM_PUSHY_COLORS - 1);
#else
    for (uint8_t i = (pushy->counter == 0); i < NUM_PUSHY_COLORS - 1; i++)
    {
        uint8_t n = esp_random() % (NUM_PUSHY_COLORS - pushy->counter - 1) + (pushy->counter == 0);
#endif
#if LOGPUSHY
        printf("gonna swap the next two colors: %" PRIu8 ", %" PRIu8 "\n", i, n);
#endif

        paletteColor_t temp = pushy->colors[n];
        pushy->colors[n]    = pushy->colors[i];
        pushy->colors[i]    = temp;
    }
}

static void readButton(void)
{
    buttonEvt_t evt = {0};
    while (checkButtonQueueWrapper(&evt))
    {
        // Save the button state
        pushy->btnState = evt.state;

        // Check if the A button was pressed
        if (evt.down && PB_A == evt.button)
        {
            pushy->counter++;
            pushy->fireCounter++;
            pushy->buttonPushedUs = 0;
            if (pushy->counter % SAVE_AT_MOD == 0)
            {
                saveMemory();
            }
            if (pushy->counter % SHUFFLE_AT_MOD == 0)
            {
                shuffleColors();
            }
        }
    }

#if VIDEO
    if (pushy->btnState & PB_LEFT)
    {
        pushy->counter++;
        pushy->fireCounter++;
        pushy->buttonPushedUs = 0;
        if (pushy->counter % SHUFFLE_AT_MOD == 0)
        {
            shuffleColors();
        }
    }
    if (pushy->btnState & PB_DOWN)
    {
        pushy->counter += 10;
        pushy->fireCounter += 10;
        pushy->buttonPushedUs = 0;
        if (pushy->counter % SHUFFLE_AT_MOD == 0)
        {
            shuffleColors();
        }
    }
    if (pushy->btnState & PB_RIGHT)
    {
        pushy->counter += 100;
        pushy->fireCounter += 100;
        pushy->buttonPushedUs = 0;
        if (pushy->counter % SHUFFLE_AT_MOD == 0)
        {
            shuffleColors();
        }
    }
#endif
}

static void displayCounter(char const* counterStr)
{
#if LOGPUSHY
    printf("Displaying counter\n");
#endif

    for (unsigned int i = 0; i < NUM_DIGITS; i++)
    {
        // As i increases, we move from least-significant digit to most-significant digit
        if ((counterStr[NUM_DIGITS - 1 - i]) != ' ')
        {
            int c = counterStr[NUM_DIGITS - 1 - i] - '0';
            showDigit(c, c, i);
        }
    }
}

static void checkSubStr(char const* counterStr, char const* const subStr, bool digitBitmap[NUM_DIGITS], int64_t* timer)
{
    bool found                = false;
    char const* curCounterStr = counterStr;
    memset(digitBitmap, false, NUM_DIGITS);

<<<<<<< HEAD
=======
    char const* subStrInCounterStr = strstr(curCounterStr, subStr);
    while (NULL != subStrInCounterStr)
    {
        uint8_t startDigit = subStrInCounterStr - counterStr;
        for (uint8_t i = 0; i < strlen(subStr); i++)
        {
            digitBitmap[startDigit + i] = true;
        }

        *timer = 0;
        found  = true;

        // Move curCounterStr to be one after the found str
        curCounterStr = &subStrInCounterStr[1];
        // Continue searching
        subStrInCounterStr = strstr(curCounterStr, subStr);
    }

    if (!found)
    {
        *timer = EFFECT_MAX;
    }
>>>>>>> 6a090518
}

static void checkRainbow(char const* counterStr)
{
    checkSubStr(counterStr, rainbowStr, pushy->rainbowDigits, &pushy->rainbowTimer);
}

static void checkWeed(char const* counterStr)
{
    checkSubStr(counterStr, weedStr, pushy->weedDigits, &pushy->weedTimer);
}

static void updateEffects(char const* counterStr)
{
#if LOGPUSHY
    printf("Updating effects\n");
#endif
    checkRainbow(counterStr);
    checkWeed(counterStr);

    if (pushy->rainbowTimer < EFFECT_MAX)
    {
        for (int i = 0; i < NUM_PUSHY_COLORS; i++)
        {
#if !VIDEO
            pushy->rainbowHues[i] = (pushy->rainbowHues[i] + 2 % 255);
#else
            pushy->rainbowHues[i] = (pushy->rainbowHues[i] + 8 % 255);
#endif
        }
    }

    if (pushy->weedTimer < EFFECT_MAX)
    {
        pushy->weedHue = 105;
        // pushy->weedHue -= 0.25;
        // pushy->weedHue = MAX(weedHue, 24);
    }
}

static uint32_t getFireCount(void)
{
    uint32_t totalFire = 0;

    for (uint8_t i = 0; i < FIREWINDOWS; i++)
    {
        totalFire += pushy->allFireCounts[i];
    }

#if LOGFIRE
    printf("Fire subs: ");

    for (uint8_t i = 0; i < FIREWINDOWS; i++)
    {
        printf("%" PRIu32 " ", pushy->allFireCounts[i]);
    }
    printf("\n%" PRIu32 "\n", totalFire);
#endif

    return totalFire;
}

static void displayFire(void)
{
#if LOGPUSHY
    printf("Displaying fire\n");
#endif

    // for (int i = 0; i < CONFIG_NUM_LEDS; i++)
    // {
    //     pushy->boxleds[i] = LedEHSVtoHEXhelper(0, 200, 200);
    // }
    // setLeds(pushy->boxleds, CONFIG_NUM_LEDS);
    // return;

    int count = getFireCount();

    led_t color = LedEHSVtoHEXhelper((uint8_t)(count / 2.5), 255, 255, true);

    for (int i = 0; i < CONFIG_NUM_LEDS; i++)
    {
        if (count > 5)
        {
            pushy->boxleds[i] = color;
        }
        else
        {
            pushy->boxleds[i] = LedEHSVtoHEXhelper(0, 0, 10, true);
        }
    }
}

static void updateFire(void)
{
    int64_t currentUs = esp_timer_get_time();
    if (currentUs - pushy->fireWindowStartUs > FIRE_TIMER_MS * 1000) // defines how long between checks of the windows
    {
        pushy->allFireCounts[pushy->fireWindowCount] = pushy->fireCounter; // how many presses in the current window
        pushy->fireCounter                           = 0;
        pushy->fireWindowCount   = (pushy->fireWindowCount + 1) % FIREWINDOWS; // this rotates us through the array
        pushy->fireWindowStartUs = currentUs;

#if LOGPUSHY
        printf("Fire count: %" PRIu32 "\n", getFireCount());
#endif
    }
}

void showDigit(uint8_t number, uint8_t colorIndex, uint8_t digitIndexFromLeastSignificant)
{
#if LOGPUSHY
    printf("showing a digit\n");
#endif

    // Convert the number to a string
    paletteColor_t color;
    char numberAsStr[4];
    snprintf(numberAsStr, sizeof(numberAsStr), "%1" PRIu8, number);

    // Apply weed and rainbow effects, or if no effects, get the current color for this digit
    if (pushy->weedDigits[NUM_DIGITS - 1 - digitIndexFromLeastSignificant])
    {
        color = paletteHsvToHex((int)pushy->weedHue, SATURATION, BRIGHTNESS);
#if LOGPUSHY
        printf("weed digit at %" PRIu8 "\n", digitIndexFromLeastSignificant);
        printf("weed timer is %" PRIi64 "\n", pushy->weedTimer);
#endif
    }
    else if (pushy->rainbowDigits[NUM_DIGITS - 1 - digitIndexFromLeastSignificant]
             && colorIndex != NUM_PUSHY_COLORS - 1)
    {
        color = paletteHsvToHex(pushy->rainbowHues[0], SATURATION, BRIGHTNESS);
#if LOGPUSHY
        printf("rainbow digit at %" PRIu8 "\n", digitIndexFromLeastSignificant);
        printf("rainbow timer is %" PRIi64 "\n", pushy->rainbowTimer);
#endif
    }
    else
    {
        color = pushy->colors[colorIndex];
    }

    // Draw the digit to the screen
    uint16_t digitWidth = textWidth(&pushy->sevenSegment, "8");
    drawText(&pushy->sevenSegment, color, numberAsStr,
             (TFT_WIDTH - pushy->eightsWidth) / 2
                 + ((digitWidth + 1) * (NUM_DIGITS - 1 - digitIndexFromLeastSignificant)),
             (TFT_HEIGHT - pushy->sevenSegment.height) / 2);
}<|MERGE_RESOLUTION|>--- conflicted
+++ resolved
@@ -537,8 +537,6 @@
     char const* curCounterStr = counterStr;
     memset(digitBitmap, false, NUM_DIGITS);
 
-<<<<<<< HEAD
-=======
     char const* subStrInCounterStr = strstr(curCounterStr, subStr);
     while (NULL != subStrInCounterStr)
     {
@@ -561,7 +559,6 @@
     {
         *timer = EFFECT_MAX;
     }
->>>>>>> 6a090518
 }
 
 static void checkRainbow(char const* counterStr)
