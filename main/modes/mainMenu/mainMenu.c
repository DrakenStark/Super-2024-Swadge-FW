//==============================================================================
// Includes
//==============================================================================

#include "swadge2024.h"

#include "mainMenu.h"
#include "demoMode.h"
#include "jukebox.h"
#include "pushy.h"
#include "pong.h"
#include "colorchord.h"
#include "lumberjack.h"
#include "dance.h"
#include "mode_ray.h"
#include "tunernome.h"
#include "touchTest.h"

#include "settingsManager.h"

//==============================================================================
// Structs
//==============================================================================

typedef struct
{
    menu_t* menu;
    menuLogbookRenderer_t* renderer;
    font_t logbook;
    song_t jingle;
} mainMenu_t;

//==============================================================================
// Function Prototypes
//==============================================================================

static void mainMenuEnterMode(void);
static void mainMenuExitMode(void);
static void mainMenuMainLoop(int64_t elapsedUs);
static void mainMenuCb(const char* label, bool selected, uint32_t settingVal);

//==============================================================================
// Variables
//==============================================================================

// It's good practice to declare immutable strings as const so they get placed in ROM, not RAM
static const char mainMenuName[] = "MAIN MENU";

swadgeMode_t mainMenuMode = {
    .modeName                 = mainMenuName,
    .wifiMode                 = NO_WIFI,
    .overrideUsb              = false,
    .usesAccelerometer        = true,
    .usesThermometer          = true,
    .fnEnterMode              = mainMenuEnterMode,
    .fnExitMode               = mainMenuExitMode,
    .fnMainLoop               = mainMenuMainLoop,
    .fnAudioCallback          = NULL,
    .fnBackgroundDrawCallback = NULL,
    .fnEspNowRecvCb           = NULL,
    .fnEspNowSendCb           = NULL,
    .fnAdvancedUSB            = NULL,
};

mainMenu_t* mainMenu;

static const char settingsLabel[] = "Settings";

static const char tftSettingLabel[]          = "TFT";
static const char ledSettingLabel[]          = "LED";
static const char bgmVolSettingLabel[]       = "BGM";
static const char sfxVolSettingLabel[]       = "SFX";
static const char micSettingLabel[]          = "MIC";
static const char screenSaverSettingsLabel[] = "Screensaver: ";

static const int32_t screenSaverSettingsValues[] = {
    0,   // Off
    10,  // 10sec
    20,  // 20sec
    30,  // 30sec
    60,  // 60sec
    120, // 2min
    300, // 5min
};

static const char* const screenSaverSettingsOptions[] = {
    "Off", "10s", "20s", "30s", "1m", "2m", "5m",
};

//==============================================================================
// Functions
//==============================================================================

/**
 * @brief Initialize the main menu mode
 */
static void mainMenuEnterMode(void)
{
    // Allocate memory for the mode
    mainMenu = calloc(1, sizeof(mainMenu_t));

    // Load a font
    loadFont("logbook.font", &mainMenu->logbook, false);

    // Load a song for when the volume changes
    loadSong("jingle.sng", &mainMenu->jingle, false);

    // Allocate the menu
    mainMenu->menu = initMenu(mainMenuName, mainMenuCb);

    // Add single items
    addSingleItemToMenu(mainMenu->menu, lumberjackMode.modeName);
    addSingleItemToMenu(mainMenu->menu, pongMode.modeName);
<<<<<<< HEAD
    addSingleItemToMenu(mainMenu->menu, colorchordMode.modeName);
    addSingleItemToMenu(mainMenu->menu, rayMode.modeName);
=======
    addSingleItemToMenu(mainMenu->menu, demoMode.modeName);
>>>>>>> c58ca091
    addSingleItemToMenu(mainMenu->menu, danceMode.modeName);
    addSingleItemToMenu(mainMenu->menu, pushyMode.modeName);
    addSingleItemToMenu(mainMenu->menu, tunernomeMode.modeName);
    addSingleItemToMenu(mainMenu->menu, jukeboxMode.modeName);
    addSingleItemToMenu(mainMenu->menu, touchTestMode.modeName);

    // Start a submenu for settings
    mainMenu->menu = startSubMenu(mainMenu->menu, settingsLabel);
    // Get the bounds and current settings to build this menu
    addSettingsItemToMenu(mainMenu->menu, tftSettingLabel, getTftBrightnessSettingBounds(), getTftBrightnessSetting());
    addSettingsItemToMenu(mainMenu->menu, ledSettingLabel, getLedBrightnessSettingBounds(), getLedBrightnessSetting());
    addSettingsItemToMenu(mainMenu->menu, bgmVolSettingLabel, getBgmVolumeSettingBounds(), getBgmVolumeSetting());
    addSettingsItemToMenu(mainMenu->menu, sfxVolSettingLabel, getSfxVolumeSettingBounds(), getSfxVolumeSetting());
    addSettingsItemToMenu(mainMenu->menu, micSettingLabel, getMicGainSettingBounds(), getMicGainSetting());

    addSettingsOptionsItemToMenu(mainMenu->menu, screenSaverSettingsLabel, screenSaverSettingsOptions,
                                 screenSaverSettingsValues, ARRAY_SIZE(screenSaverSettingsValues),
                                 getScreensaverTimeSettingBounds(), getScreensaverTimeSetting());
    // End the submenu for settings
    mainMenu->menu = endSubMenu(mainMenu->menu);

    // Initialize menu renderer
    mainMenu->renderer = initMenuLogbookRenderer(&mainMenu->logbook);
}

/**
 * @brief Deinitialize the main menu mode
 */
static void mainMenuExitMode(void)
{
    // Deinit menu
    deinitMenu(mainMenu->menu);

    // Deinit renderer
    deinitMenuLogbookRenderer(mainMenu->renderer);

    // Free the font
    freeFont(&mainMenu->logbook);

    // Free the song
    freeSong(&mainMenu->jingle);

    // Free mode memory
    free(mainMenu);
}

/**
 * @brief Main loop for the main menu. Simply handles menu input and draws the menu
 *
 * @param elapsedUs unused
 */
static void mainMenuMainLoop(int64_t elapsedUs)
{
    // Pass all button events to the menu
    buttonEvt_t evt = {0};
    while (checkButtonQueueWrapper(&evt))
    {
        mainMenu->menu = menuButton(mainMenu->menu, evt);
    }

    // Draw the menu
    drawMenuLogbook(mainMenu->menu, mainMenu->renderer, elapsedUs);
}

/**
 * @brief Callback for when menu items are selected
 *
 * @param label The menu item that was selected or moved to
 * @param selected true if the item was selected, false if it was moved to
 * @param settingVal The value of the setting, if the menu item is a settings item
 */
static void mainMenuCb(const char* label, bool selected, uint32_t settingVal)
{
    // Stop the buzzer first no matter what, so that it turns off
    // if we scroll away from the BGM or SFX settings.
    bzrStop();

    if (selected)
    {
        // These items enter other modes, so they must be selected
        if (label == demoMode.modeName)
        {
            switchToSwadgeMode(&demoMode);
        }
        else if (label == pongMode.modeName)
        {
            switchToSwadgeMode(&pongMode);
        }
        else if (label == colorchordMode.modeName)
        {
            switchToSwadgeMode(&colorchordMode);
        }
        else if (label == rayMode.modeName)
        {
            switchToSwadgeMode(&rayMode);
        }
        else if (label == danceMode.modeName)
        {
            switchToSwadgeMode(&danceMode);
        }
        else if (label == pushyMode.modeName)
        {
            switchToSwadgeMode(&pushyMode);
        }
        else if (label == tunernomeMode.modeName)
        {
            switchToSwadgeMode(&tunernomeMode);
        }
        else if (label == jukeboxMode.modeName)
        {
            switchToSwadgeMode(&jukeboxMode);
        }
        else if (label == touchTestMode.modeName)
        {
            switchToSwadgeMode(&touchTestMode);
        }
        else if (label == lumberjackMode.modeName)
        {
            switchToSwadgeMode(&lumberjackMode);
        }
    }
    else
    {
        // Settings are not selected, they're scrolled to
        if (tftSettingLabel == label)
        {
            setTftBrightnessSetting(settingVal);
        }
        else if (ledSettingLabel == label)
        {
            setLedBrightnessSetting(settingVal);
        }
        else if (bgmVolSettingLabel == label)
        {
            setBgmVolumeSetting(settingVal);
            bzrPlayBgm(&mainMenu->jingle, BZR_STEREO);
        }
        else if (sfxVolSettingLabel == label)
        {
            setSfxVolumeSetting(settingVal);
            bzrPlaySfx(&mainMenu->jingle, BZR_STEREO);
        }
        else if (micSettingLabel == label)
        {
            setMicGainSetting(settingVal);
        }
        else if (screenSaverSettingsLabel == label)
        {
            setScreensaverTimeSetting(settingVal);
        }
    }
}<|MERGE_RESOLUTION|>--- conflicted
+++ resolved
@@ -111,12 +111,8 @@
     // Add single items
     addSingleItemToMenu(mainMenu->menu, lumberjackMode.modeName);
     addSingleItemToMenu(mainMenu->menu, pongMode.modeName);
-<<<<<<< HEAD
-    addSingleItemToMenu(mainMenu->menu, colorchordMode.modeName);
+    addSingleItemToMenu(mainMenu->menu, demoMode.modeName);
     addSingleItemToMenu(mainMenu->menu, rayMode.modeName);
-=======
-    addSingleItemToMenu(mainMenu->menu, demoMode.modeName);
->>>>>>> c58ca091
     addSingleItemToMenu(mainMenu->menu, danceMode.modeName);
     addSingleItemToMenu(mainMenu->menu, pushyMode.modeName);
     addSingleItemToMenu(mainMenu->menu, tunernomeMode.modeName);
