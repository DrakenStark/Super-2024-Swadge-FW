//==============================================================================
// Includes
//==============================================================================

#include "swadge2024.h"

#include "mainMenu.h"
#include "demoMode.h"
#include "jukebox.h"
#include "pushy.h"
#include "pong.h"
#include "soko.h"
#include "marbles.h"
#include "mode_paint.h"
#include "colorchord.h"
#include "lumberjack.h"
#include "dance.h"
#include "mode_ray.h"
#include "tunernome.h"
#include "touchTest.h"
#include "gamepad.h"

#include "settingsManager.h"
#include "breakout.h"

//==============================================================================
// Structs
//==============================================================================

typedef struct
{
    menu_t* menu;
    menuLogbookRenderer_t* renderer;
    font_t logbook;
    song_t jingle;
} mainMenu_t;

//==============================================================================
// Function Prototypes
//==============================================================================

static void mainMenuEnterMode(void);
static void mainMenuExitMode(void);
static void mainMenuMainLoop(int64_t elapsedUs);
static void mainMenuCb(const char* label, bool selected, uint32_t settingVal);

//==============================================================================
// Variables
//==============================================================================

// It's good practice to declare immutable strings as const so they get placed in ROM, not RAM
static const char mainMenuName[] = "MAIN MENU";

swadgeMode_t mainMenuMode = {
    .modeName                 = mainMenuName,
    .wifiMode                 = NO_WIFI,
    .overrideUsb              = false,
    .usesAccelerometer        = true,
    .usesThermometer          = true,
    .fnEnterMode              = mainMenuEnterMode,
    .fnExitMode               = mainMenuExitMode,
    .fnMainLoop               = mainMenuMainLoop,
    .fnAudioCallback          = NULL,
    .fnBackgroundDrawCallback = NULL,
    .fnEspNowRecvCb           = NULL,
    .fnEspNowSendCb           = NULL,
    .fnAdvancedUSB            = NULL,
};

mainMenu_t* mainMenu;

static const char settingsLabel[] = "Settings";

static const char tftSettingLabel[]          = "TFT";
static const char ledSettingLabel[]          = "LED";
static const char bgmVolSettingLabel[]       = "BGM";
static const char sfxVolSettingLabel[]       = "SFX";
static const char micSettingLabel[]          = "MIC";
static const char screenSaverSettingsLabel[] = "Screensaver: ";

static const int32_t screenSaverSettingsValues[] = {
    0,   // Off
    10,  // 10sec
    20,  // 20sec
    30,  // 30sec
    60,  // 60sec
    120, // 2min
    300, // 5min
};

static const char* const screenSaverSettingsOptions[] = {
    "Off", "10s", "20s", "30s", "1m", "2m", "5m",
};

//==============================================================================
// Functions
//==============================================================================

/**
 * @brief Initialize the main menu mode
 */
static void mainMenuEnterMode(void)
{
    // Allocate memory for the mode
    mainMenu = calloc(1, sizeof(mainMenu_t));

    // Load a font
    loadFont("logbook.font", &mainMenu->logbook, false);

    // Load a song for when the volume changes
    loadSong("jingle.sng", &mainMenu->jingle, false);

    // Allocate the menu
    mainMenu->menu = initMenu(mainMenuName, mainMenuCb);

    // Add single items
    addSingleItemToMenu(mainMenu->menu, sokoMode.modeName);
    addSingleItemToMenu(mainMenu->menu, demoMode.modeName);
    addSingleItemToMenu(mainMenu->menu, lumberjackMode.modeName);
    addSingleItemToMenu(mainMenu->menu, pongMode.modeName);
    addSingleItemToMenu(mainMenu->menu, marblesMode.modeName);
    addSingleItemToMenu(mainMenu->menu, colorchordMode.modeName);
    addSingleItemToMenu(mainMenu->menu, modePaint.modeName);
    addSingleItemToMenu(mainMenu->menu, breakoutMode.modeName);
    addSingleItemToMenu(mainMenu->menu, rayMode.modeName);
    addSingleItemToMenu(mainMenu->menu, danceMode.modeName);
    addSingleItemToMenu(mainMenu->menu, pushyMode.modeName);
    addSingleItemToMenu(mainMenu->menu, tunernomeMode.modeName);
    addSingleItemToMenu(mainMenu->menu, jukeboxMode.modeName);
    addSingleItemToMenu(mainMenu->menu, touchTestMode.modeName);
    addSingleItemToMenu(mainMenu->menu, gamepadMode.modeName);

    // Start a submenu for settings
    mainMenu->menu = startSubMenu(mainMenu->menu, settingsLabel);
    // Get the bounds and current settings to build this menu
    addSettingsItemToMenu(mainMenu->menu, tftSettingLabel, getTftBrightnessSettingBounds(), getTftBrightnessSetting());
    addSettingsItemToMenu(mainMenu->menu, ledSettingLabel, getLedBrightnessSettingBounds(), getLedBrightnessSetting());
    addSettingsItemToMenu(mainMenu->menu, bgmVolSettingLabel, getBgmVolumeSettingBounds(), getBgmVolumeSetting());
    addSettingsItemToMenu(mainMenu->menu, sfxVolSettingLabel, getSfxVolumeSettingBounds(), getSfxVolumeSetting());
    addSettingsItemToMenu(mainMenu->menu, micSettingLabel, getMicGainSettingBounds(), getMicGainSetting());

    addSettingsOptionsItemToMenu(mainMenu->menu, screenSaverSettingsLabel, screenSaverSettingsOptions,
                                 screenSaverSettingsValues, ARRAY_SIZE(screenSaverSettingsValues),
                                 getScreensaverTimeSettingBounds(), getScreensaverTimeSetting());
    // End the submenu for settings
    mainMenu->menu = endSubMenu(mainMenu->menu);

    // Initialize menu renderer
    mainMenu->renderer = initMenuLogbookRenderer(&mainMenu->logbook);
}

/**
 * @brief Deinitialize the main menu mode
 */
static void mainMenuExitMode(void)
{
    // Deinit menu
    deinitMenu(mainMenu->menu);

    // Deinit renderer
    deinitMenuLogbookRenderer(mainMenu->renderer);

    // Free the font
    freeFont(&mainMenu->logbook);

    // Free the song
    freeSong(&mainMenu->jingle);

    // Free mode memory
    free(mainMenu);
}

/**
 * @brief Main loop for the main menu. Simply handles menu input and draws the menu
 *
 * @param elapsedUs unused
 */
static void mainMenuMainLoop(int64_t elapsedUs)
{
    // Pass all button events to the menu
    buttonEvt_t evt = {0};
    while (checkButtonQueueWrapper(&evt))
    {
        mainMenu->menu = menuButton(mainMenu->menu, evt);
    }

    // Draw the menu
    drawMenuLogbook(mainMenu->menu, mainMenu->renderer, elapsedUs);
}

/**
 * @brief Callback for when menu items are selected
 *
 * @param label The menu item that was selected or moved to
 * @param selected true if the item was selected, false if it was moved to
 * @param settingVal The value of the setting, if the menu item is a settings item
 */
static void mainMenuCb(const char* label, bool selected, uint32_t settingVal)
{
    // Stop the buzzer first no matter what, so that it turns off
    // if we scroll away from the BGM or SFX settings.
    bzrStop();

    if (selected)
    {
        // These items enter other modes, so they must be selected
        if (label == demoMode.modeName)
        {
            switchToSwadgeMode(&demoMode);
        }
        else if (label == pongMode.modeName)
        {
            switchToSwadgeMode(&pongMode);
        }
        else if (label == marblesMode.modeName)
        {
            switchToSwadgeMode(&marblesMode);
        }
        else if (label == modePaint.modeName)
        {
            switchToSwadgeMode(&modePaint);
        }
        else if (label == colorchordMode.modeName)
        {
            switchToSwadgeMode(&colorchordMode);
        }
        else if (label == breakoutMode.modeName)
        {
            switchToSwadgeMode(&breakoutMode);
        }
<<<<<<< HEAD
        else if (label == rayMode.modeName)
        {
            switchToSwadgeMode(&rayMode);
=======
        else if (label == sokoMode.modeName){
            switchToSwadgeMode(&sokoMode);
>>>>>>> 190b7966
        }
        else if (label == danceMode.modeName)
        {
            switchToSwadgeMode(&danceMode);
        }
        else if (label == pushyMode.modeName)
        {
            switchToSwadgeMode(&pushyMode);
        }
        else if (label == tunernomeMode.modeName)
        {
            switchToSwadgeMode(&tunernomeMode);
        }
        else if (label == jukeboxMode.modeName)
        {
            switchToSwadgeMode(&jukeboxMode);
        }
        else if (label == touchTestMode.modeName)
        {
            switchToSwadgeMode(&touchTestMode);
        }
        else if (label == gamepadMode.modeName)
        {
            switchToSwadgeMode(&gamepadMode);
        }
        else if (label == lumberjackMode.modeName)
        {
            switchToSwadgeMode(&lumberjackMode);
        }
    }
    else
    {
        // Settings are not selected, they're scrolled to
        if (tftSettingLabel == label)
        {
            setTftBrightnessSetting(settingVal);
        }
        else if (ledSettingLabel == label)
        {
            setLedBrightnessSetting(settingVal);
        }
        else if (bgmVolSettingLabel == label)
        {
            setBgmVolumeSetting(settingVal);
            bzrPlayBgm(&mainMenu->jingle, BZR_STEREO);
        }
        else if (sfxVolSettingLabel == label)
        {
            setSfxVolumeSetting(settingVal);
            bzrPlaySfx(&mainMenu->jingle, BZR_STEREO);
        }
        else if (micSettingLabel == label)
        {
            setMicGainSetting(settingVal);
        }
        else if (screenSaverSettingsLabel == label)
        {
            setScreensaverTimeSetting(settingVal);
        }
    }
}<|MERGE_RESOLUTION|>--- conflicted
+++ resolved
@@ -228,14 +228,12 @@
         {
             switchToSwadgeMode(&breakoutMode);
         }
-<<<<<<< HEAD
         else if (label == rayMode.modeName)
         {
             switchToSwadgeMode(&rayMode);
-=======
+        }
         else if (label == sokoMode.modeName){
             switchToSwadgeMode(&sokoMode);
->>>>>>> 190b7966
         }
         else if (label == danceMode.modeName)
         {
